--- conflicted
+++ resolved
@@ -1,199 +1,15 @@
 package manners
 
 import (
-<<<<<<< HEAD
-	"bufio"
-	"crypto/tls"
-	"errors"
-	"fmt"
-	"io/ioutil"
-	"log"
-=======
 	helpers "github.com/braintree/manners/test_helpers"
->>>>>>> 811f4005
 	"net"
 	"net/http"
 	"testing"
 	"time"
 )
 
-<<<<<<< HEAD
-type httpInterface interface {
-	ListenAndServe() error
-	ListenAndServeTLS(certFile, keyFile string) error
-	Serve(listener net.Listener) error
-}
-
-// an inefficient replica of a waitgroup that can be introspected
-type testWg struct {
-	sync.Mutex
-	count        int
-	waitCalled   chan int
-	countChanged chan int
-}
-
-func newTestWg() *testWg {
-	return &testWg{
-		waitCalled:   make(chan int, 1),
-		countChanged: make(chan int, 1024),
-	}
-}
-
-func (wg *testWg) Add(delta int) {
-	wg.Lock()
-	wg.count++
-	wg.countChanged <- wg.count
-	wg.Unlock()
-}
-
-func (wg *testWg) Done() {
-	wg.Lock()
-	wg.count--
-	wg.countChanged <- wg.count
-	wg.Unlock()
-}
-
-func (wg *testWg) Wait() {
-	wg.Lock()
-	wg.waitCalled <- wg.count
-	wg.Unlock()
-}
-
-// a simple step-controllable http client
-type client struct {
-	tls         bool
-	addr        net.Addr
-	connected   chan error
-	sendrequest chan bool
-	idle        chan error
-	idlerelease chan bool
-	closed      chan bool
-}
-
-func (c *client) Run() {
-	go func() {
-		var err error
-		conn, err := net.Dial(c.addr.Network(), c.addr.String())
-		if err != nil {
-			c.connected <- err
-			return
-		}
-		if c.tls {
-			conn = tls.Client(conn, &tls.Config{InsecureSkipVerify: true})
-		}
-		c.connected <- nil
-		for <-c.sendrequest {
-			_, err = conn.Write([]byte("GET / HTTP/1.1\nHost: localhost:8000\n\n"))
-			if err != nil {
-				c.idle <- err
-			}
-			// Read response; no content
-			scanner := bufio.NewScanner(conn)
-			for scanner.Scan() {
-				// our null handler doesn't send a body, so we know the request is
-				// done when we reach the blank line after the headers
-				if scanner.Text() == "" {
-					break
-				}
-			}
-			c.idle <- scanner.Err()
-			<-c.idlerelease
-		}
-		conn.Close()
-		ioutil.ReadAll(conn)
-		c.closed <- true
-	}()
-}
-
-func newClient(addr net.Addr, tls bool) *client {
-	return &client{
-		addr:        addr,
-		tls:         tls,
-		connected:   make(chan error),
-		sendrequest: make(chan bool),
-		idle:        make(chan error),
-		idlerelease: make(chan bool),
-		closed:      make(chan bool),
-	}
-}
-
-// a handler that returns 200 ok with no body
-var nullHandler = http.HandlerFunc(func(w http.ResponseWriter, r *http.Request) {})
-
-func startGenericServer(t *testing.T, server *GracefulServer, statechanged chan http.ConnState, runner func() error) (l net.Listener, errc chan error) {
-	SetLogger(log.New(ioutil.Discard, "", 0))
-	// SetLogger(log.New(os.Stderr, "", log.LstdFlags))
-	server.Addr = "localhost:0"
-	server.Handler = nullHandler
-	if statechanged != nil {
-		// Wrap the ConnState handler with something that will notify
-		// the statechanged channel when a state change happens
-		server.ConnState = func(conn net.Conn, newState http.ConnState) {
-			gconn := conn.LocalAddr().(*gracefulAddr).gconn
-			s := gconn.lastHTTPState
-			statechanged <- s
-		}
-	}
-
-	//server.up = make(chan chan bool))
-	server.up = make(chan net.Listener)
-	exitchan := make(chan error)
-
-	go func() {
-		err := runner()
-		if err != nil {
-			exitchan <- err
-		} else {
-			exitchan <- nil
-		}
-	}()
-
-	// wait for server socket to be bound
-	select {
-	case l = <-server.up:
-		// all good
-
-	case err := <-exitchan:
-		// all bad
-		t.Fatal("Server failed to start", err)
-	}
-	return l, exitchan
-}
-
-func startServer(t *testing.T, server *GracefulServer, statechanged chan http.ConnState) (l net.Listener, errc chan error) {
-	runner := func() error {
-		return server.ListenAndServe()
-	}
-
-	return startGenericServer(t, server, statechanged, runner)
-}
-
-func startTLSServer(t *testing.T, server *GracefulServer, certFile, keyFile string, statechanged chan http.ConnState) (l net.Listener, errc chan error) {
-	runner := func() error {
-		return server.ListenAndServeTLS(certFile, keyFile)
-	}
-
-	return startGenericServer(t, server, statechanged, runner)
-}
-
-// Test that the method signatures of the methods we override from net/http/Server match those of the original.
-func TestInterface(t *testing.T) {
-	var original, ours interface{}
-	original = &http.Server{}
-	ours = &GracefulServer{}
-	if _, ok := original.(httpInterface); !ok {
-		t.Errorf("httpInterface definition does not match the canonical server!")
-	}
-	if _, ok := ours.(httpInterface); !ok {
-		t.Errorf("GracefulServer does not implement httpInterface")
-	}
-}
-
-// Tests that the server allows in-flight requests to complete before shutting down.
-=======
 // Tests that the server allows in-flight requests to complete
 // before shutting down.
->>>>>>> 811f4005
 func TestGracefulness(t *testing.T) {
 	server := newServer()
 	wg := helpers.NewWaitGroup()
@@ -229,44 +45,6 @@
 	}
 }
 
-<<<<<<< HEAD
-var stateTests = []struct {
-	states       []http.ConnState
-	finalWgCount int
-}{
-	{[]http.ConnState{http.StateNew, http.StateActive}, 1},
-	{[]http.ConnState{http.StateNew, http.StateClosed}, 0},
-	{[]http.ConnState{http.StateNew, http.StateActive, http.StateClosed}, 0},
-	{[]http.ConnState{http.StateNew, http.StateActive, http.StateHijacked}, 0},
-	{[]http.ConnState{http.StateNew, http.StateActive, http.StateIdle}, 0},
-	{[]http.ConnState{http.StateNew, http.StateActive, http.StateIdle, http.StateActive}, 1},
-	{[]http.ConnState{http.StateNew, http.StateActive, http.StateIdle, http.StateActive, http.StateIdle}, 0},
-	{[]http.ConnState{http.StateNew, http.StateActive, http.StateIdle, http.StateActive, http.StateClosed}, 0},
-	{[]http.ConnState{http.StateNew, http.StateActive, http.StateIdle, http.StateActive, http.StateIdle, http.StateClosed}, 0},
-}
-
-func fmtstates(states []http.ConnState) string {
-	names := make([]string, len(states))
-	for i, s := range states {
-		names[i] = s.String()
-	}
-	return strings.Join(names, " -> ")
-}
-
-// Test the state machine in isolation without a network connection
-func TestStateTransitions(t *testing.T) {
-	for _, test := range stateTests {
-		fmt.Println("Starting test ", fmtstates(test.states))
-		server := NewServer()
-		wg := newTestWg()
-		server.wg = wg
-		startServer(t, server, nil)
-
-		conn := &gracefulConn{&fakeConn{}, 0}
-		for _, newState := range test.states {
-			server.ConnState(conn, newState)
-		}
-=======
 // Tests that the server begins to shut down when told to and does not accept
 // new requests once shutdown has begun
 func TestShutdown(t *testing.T) {
@@ -275,7 +53,6 @@
 	server.wg = wg
 	statechanged := make(chan http.ConnState)
 	listener, exitchan := startServer(t, server, statechanged)
->>>>>>> 811f4005
 
 	client1 := newClient(listener.Addr(), false)
 	client1.Run()
@@ -288,20 +65,6 @@
 	if state := <-statechanged; state != http.StateNew {
 		t.Fatal("Unexpected state", state)
 	}
-<<<<<<< HEAD
-}
-
-type fakeConn struct {
-	net.Conn
-	closeCalled bool
-	localAddr   net.Addr
-}
-
-func (f *fakeConn) LocalAddr() net.Addr {
-	return &net.IPAddr{}
-}
-=======
->>>>>>> 811f4005
 
 	// start the shutdown; once it hits waitgroup.Wait()
 	// the listener should of been closed, though client1 is still connected
@@ -312,25 +75,6 @@
 		t.Fatal("second call to Close returned true")
 	}
 
-<<<<<<< HEAD
-type fakeListener struct {
-	acceptRelease chan bool
-	closeCalled   chan bool
-	unix          bool
-}
-
-func newFakeListener(unix bool) *fakeListener { return &fakeListener{make(chan bool, 1), make(chan bool, 1), unix} }
-
-func (l *fakeListener) Addr() net.Addr {
-	if l.unix {
-		addr, _ := net.ResolveUnixAddr("unix", "/tmp/manners-test")
-		return addr
-	} else {
-		addr, _ := net.ResolveTCPAddr("tcp", "127.0.0.1:8080")
-		return addr
-	}
-}
-=======
 	waiting := <-wg.WaitCalled
 	if waiting != 1 {
 		t.Errorf("Waitcount should be one, got %d", waiting)
@@ -343,7 +87,6 @@
 	if err := <-client2.connected; err == nil {
 		t.Fatal("client2 connected when it should of received connection refused")
 	}
->>>>>>> 811f4005
 
 	// let client1 finish so the server can exit
 	close(client1.sendrequest) // don't bother sending an actual request
@@ -351,24 +94,6 @@
 	<-exitchan
 }
 
-<<<<<<< HEAD
-// Test that a connection is closed upon reaching an idle state iff the server is shutting down.
-func TestCloseOnIdle(t *testing.T) {
-	testClose(t, false)
-}
-
-// Test that a connection is closed upon reaching an idle state iff the server is shutting down.
-func TestCloseOnIdleForUnixSocket(t *testing.T) {
-	testClose(t, true)
-}
-
-// Test that a connection is closed upon reaching an idle state iff the server is shutting down.
-func testClose(t *testing.T, unix bool) {
-	server := NewServer()
-	wg := newTestWg()
-	server.wg = wg
-	fl := newFakeListener(unix)
-=======
 // Test that a connection is closed upon reaching an idle state if and only if the server
 // is shutting down.
 func TestCloseOnIdle(t *testing.T) {
@@ -376,7 +101,6 @@
 	wg := helpers.NewWaitGroup()
 	server.wg = wg
 	fl := helpers.NewListener()
->>>>>>> 811f4005
 	runner := func() error {
 		return server.Serve(fl)
 	}
@@ -416,7 +140,8 @@
 	}
 }
 
-// Test that a request moving from active->idle->active using an actual network connection still results in a corect shutdown.
+// Test that a request moving from active->idle->active using an actual
+// network connection still results in a corect shutdown
 func TestStateTransitionActiveIdleActive(t *testing.T) {
 	server := newServer()
 	wg := helpers.NewWaitGroup()
@@ -515,279 +240,4 @@
 			t.Error("Unexpected error during shutdown", err)
 		}
 	}
-<<<<<<< HEAD
-}
-
-// Test that supplying a non GracefulListener to Serve works
-// correctly (ie. that the listener is wrapped to become graceful)
-func TestWrapConnection(t *testing.T) {
-	l, err := net.Listen("tcp", "localhost:0")
-	if err != nil {
-		t.Fatal("Failed to create listener", err)
-	}
-
-	s := NewServer()
-	s.up = make(chan net.Listener)
-
-	var called bool
-	handler := http.HandlerFunc(func(w http.ResponseWriter, r *http.Request) {
-		called = true
-		s.Close() // clean shutdown as soon as handler exits
-	})
-	s.Handler = handler
-
-	serverr := make(chan error)
-
-	go func() {
-		serverr <- s.Serve(l)
-	}()
-
-	gl := <-s.up
-	if _, ok := gl.(*GracefulListener); !ok {
-		t.Fatal("connection was not wrapped into a GracefulListener")
-	}
-
-	addr := l.Addr()
-	if _, err := http.Get("http://" + addr.String()); err != nil {
-		t.Fatal("Get failed", err)
-	}
-
-	if err := <-serverr; err != nil {
-		t.Fatal("Error from Serve()", err)
-	}
-
-	if !called {
-		t.Error("Handler was not called")
-	}
-
-}
-
-// Tests that the server begins to shut down when told to and does not accept
-// new requests once shutdown has begun
-func TestShutdown(t *testing.T) {
-	server := NewServer()
-	wg := newTestWg()
-	server.wg = wg
-	listener, exitchan := startServer(t, server, nil)
-
-	client1 := newClient(listener.Addr(), false)
-	client1.Run()
-
-	// wait for client1 to connect
-	if err := <-client1.connected; err != nil {
-		t.Fatal("Client failed to connect to server", err)
-	}
-
-	// start the shutdown; once it hits waitgroup.Wait()
-	// the listener should of been closed, though client1 is still connected
-	server.Close()
-
-	waiting := <-wg.waitCalled
-	if waiting != 1 {
-		t.Errorf("Waitcount should be one, got %d", waiting)
-	}
-
-	// should get connection refused at this point
-	client2 := newClient(listener.Addr(), false)
-	client2.Run()
-
-	if err := <-client2.connected; err == nil {
-		t.Fatal("client2 connected when it should of received connection refused")
-	}
-
-	// let client1 finish so the server can exit
-	close(client1.sendrequest) // don't bother sending an actual request
-
-	<-exitchan
-}
-
-// Use the top level functions to instantiate servers and make sure
-// they all shutdown when Close() is called
-func TestGlobalShutdown(t *testing.T) {
-	laserr := make(chan error)
-	lastlserr := make(chan error)
-	serveerr := make(chan error)
-
-	go func() {
-		laserr <- ListenAndServe("127.0.0.1:0", nullHandler)
-	}()
-
-	go func() {
-		keyFile, _ := NewTempFile(localhostKey)
-		certFile, _ := NewTempFile(localhostCert)
-		defer keyFile.Unlink()
-		defer certFile.Unlink()
-		lastlserr <- ListenAndServeTLS("127.0.0.1:0", certFile.Name(), keyFile.Name(), nullHandler)
-	}()
-
-	go func() {
-		l := newFakeListener(false)
-		serveerr <- Serve(l, nullHandler)
-	}()
-
-	// wait for registration
-	expected := 3
-	var sl int
-	for sl < expected {
-		m.Lock()
-		sl = len(servers)
-		m.Unlock()
-		time.Sleep(time.Millisecond)
-	}
-
-	Close()
-
-	for i := 0; i < expected; i++ {
-		select {
-		case err := <-laserr:
-			if err != nil {
-				t.Error("ListenAndServe returned error", err)
-			}
-			laserr = nil
-
-		case err := <-lastlserr:
-			if err != nil {
-				t.Error("ListenAndServeTLS returned error", err)
-			}
-			lastlserr = nil
-
-		case err := <-serveerr:
-			if err != nil {
-				t.Error("Serve returned error", err)
-			}
-			serveerr = nil
-		case <-time.After(time.Second):
-			t.Fatal("Timed out waiting for servers to exit")
-		}
-	}
-
-}
-
-// Hijack listener
-func TestHijackListener(t *testing.T) {
-	server := NewServer()
-	wg := newTestWg()
-	server.wg = wg
-	listener, exitchan := startServer(t, server, nil)
-
-	client := newClient(listener.Addr(), false)
-	client.Run()
-
-	// wait for client to connect, but don't let it send the request yet
-	if err := <-client.connected; err != nil {
-		t.Fatal("Client failed to connect to server", err)
-	}
-
-	// Make sure server1 got the request and added it to the waiting group
-	<-wg.countChanged
-
-	wg2 := newTestWg()
-	server2, err := server.HijackListener(new(http.Server), nil)
-	server2.wg = wg2
-	if err != nil {
-		t.Fatal("Failed to hijack listener", err)
-	}
-
-	listener2, exitchan2 := startServer(t, server2, nil)
-
-	// Close the first server
-	server.Close()
-
-	// First server waits for the first request to finish
-	waiting := <-wg.waitCalled
-	if waiting < 1 {
-		t.Errorf("Expected the waitgroup to equal 1 at shutdown; actually %d", waiting)
-	}
-
-	// allow the client to finish sending the request and make sure the server exits after
-	// (client will be in connected but idle state at that point)
-	client.sendrequest <- true
-	close(client.sendrequest)
-	if err := <-exitchan; err != nil {
-		t.Error("Unexpected error during shutdown", err)
-	}
-
-	client2 := newClient(listener2.Addr(), false)
-	client2.Run()
-
-	// wait for client to connect, but don't let it send the request yet
-	select {
-	case err := <-client2.connected:
-		if err != nil {
-			t.Fatal("Client failed to connect to server", err)
-		}
-	case <-time.After(time.Second):
-		t.Fatal("Timeout connecting to the server", err)
-	}
-
-	// Close the second server
-	server2.Close()
-
-	waiting = <-wg2.waitCalled
-	if waiting < 1 {
-		t.Errorf("Expected the waitgroup to equal 1 at shutdown; actually %d", waiting)
-	}
-
-	// allow the client to finish sending the request and make sure the server exits after
-	// (client will be in connected but idle state at that point)
-	client2.sendrequest <- true
-	// Make sure that request resulted in success
-	if err := <-client2.idle; err != nil {
-		t.Errorf("Client failed to write the request, error: %s", err)
-	}
-	close(client2.sendrequest)
-	if err := <-exitchan2; err != nil {
-		t.Error("Unexpected error during shutdown", err)
-	}
-}
-
-type tempFile struct {
-	*os.File
-}
-
-func NewTempFile(content []byte) (*tempFile, error) {
-	f, err := ioutil.TempFile("", "graceful-test")
-	if err != nil {
-		return nil, err
-	}
-
-	f.Write(content)
-	return &tempFile{f}, nil
-}
-
-func (tf *tempFile) Unlink() {
-	if tf.File != nil {
-		os.Remove(tf.Name())
-		tf.File = nil
-	}
-}
-
-// localhostCert is a PEM-encoded TLS cert with SAN IPs
-// "127.0.0.1" and "[::1]", expiring at the last second of 2049 (the end
-// of ASN.1 time).
-// generated from src/pkg/crypto/tls:
-// go run generate_cert.go  --rsa-bits 512 --host 127.0.0.1,::1,example.com --ca --start-date "Jan 1 00:00:00 1970" --duration=1000000h
-var localhostCert = []byte(`-----BEGIN CERTIFICATE-----
-MIIBdzCCASOgAwIBAgIBADALBgkqhkiG9w0BAQUwEjEQMA4GA1UEChMHQWNtZSBD
-bzAeFw03MDAxMDEwMDAwMDBaFw00OTEyMzEyMzU5NTlaMBIxEDAOBgNVBAoTB0Fj
-bWUgQ28wWjALBgkqhkiG9w0BAQEDSwAwSAJBAN55NcYKZeInyTuhcCwFMhDHCmwa
-IUSdtXdcbItRB/yfXGBhiex00IaLXQnSU+QZPRZWYqeTEbFSgihqi1PUDy8CAwEA
-AaNoMGYwDgYDVR0PAQH/BAQDAgCkMBMGA1UdJQQMMAoGCCsGAQUFBwMBMA8GA1Ud
-EwEB/wQFMAMBAf8wLgYDVR0RBCcwJYILZXhhbXBsZS5jb22HBH8AAAGHEAAAAAAA
-AAAAAAAAAAAAAAEwCwYJKoZIhvcNAQEFA0EAAoQn/ytgqpiLcZu9XKbCJsJcvkgk
-Se6AbGXgSlq+ZCEVo0qIwSgeBqmsJxUu7NCSOwVJLYNEBO2DtIxoYVk+MA==
------END CERTIFICATE-----`)
-
-// localhostKey is the private key for localhostCert.
-var localhostKey = []byte(`-----BEGIN RSA PRIVATE KEY-----
-MIIBPAIBAAJBAN55NcYKZeInyTuhcCwFMhDHCmwaIUSdtXdcbItRB/yfXGBhiex0
-0IaLXQnSU+QZPRZWYqeTEbFSgihqi1PUDy8CAwEAAQJBAQdUx66rfh8sYsgfdcvV
-NoafYpnEcB5s4m/vSVe6SU7dCK6eYec9f9wpT353ljhDUHq3EbmE4foNzJngh35d
-AekCIQDhRQG5Li0Wj8TM4obOnnXUXf1jRv0UkzE9AHWLG5q3AwIhAPzSjpYUDjVW
-MCUXgckTpKCuGwbJk7424Nb8bLzf3kllAiA5mUBgjfr/WtFSJdWcPQ4Zt9KTMNKD
-EUO0ukpTwEIl6wIhAMbGqZK3zAAFdq8DD2jPx+UJXnh0rnOkZBzDtJ6/iN69AiEA
-1Aq8MJgTaYsDQWyU/hDq5YkDJc9e9DSCvUIzqxQWMQE=
------END RSA PRIVATE KEY-----`)
-=======
-}
->>>>>>> 811f4005
+}